package cli

import (
	"context"
	"crypto/tls"
	"errors"
	"net"
	"net/http"
<<<<<<< HEAD
	"os"
	"os/signal"
=======
	"regexp"
>>>>>>> a1e1fdfb
	"strings"
	"syscall"

	tushandler "github.com/tus/tusd/v2/pkg/handler"
	"github.com/tus/tusd/v2/pkg/hooks"
	"github.com/tus/tusd/v2/pkg/hooks/plugin"
)

const (
	TLS13       = "tls13"
	TLS12       = "tls12"
	TLS12STRONG = "tls12-strong"
)

// Setups the different components, starts a Listener and give it to
// http.Serve().
//
// By default it will bind to the specified host/port, unless a UNIX socket is
// specified, in which case a different socket creation and binding mechanism
// is put in place.
func Serve() {
	config := tushandler.Config{
		MaxSize:                    Flags.MaxSize,
		BasePath:                   Flags.Basepath,
		Cors:                       getCorsConfig(),
		RespectForwardedHeaders:    Flags.BehindProxy,
		EnableExperimentalProtocol: Flags.ExperimentalProtocol,
		DisableDownload:            Flags.DisableDownload,
		DisableTermination:         Flags.DisableTermination,
		StoreComposer:              Composer,
		UploadProgressInterval:     Flags.ProgressHooksInterval,
		AcquireLockTimeout:         Flags.AcquireLockTimeout,
	}

	var handler *tushandler.Handler
	var err error
	hookHandler := getHookHandler(&config)
	if hookHandler != nil {
		handler, err = hooks.NewHandlerWithHooks(&config, hookHandler, Flags.EnabledHooks)

		var enabledHooksString []string
		for _, h := range Flags.EnabledHooks {
			enabledHooksString = append(enabledHooksString, string(h))
		}

		stdout.Printf("Enabled hook events: %s", strings.Join(enabledHooksString, ", "))

	} else {
		handler, err = tushandler.NewHandler(config)
	}
	if err != nil {
		stderr.Fatalf("Unable to create handler: %s", err)
	}

	stdout.Printf("Supported tus extensions: %s\n", handler.SupportedExtensions())

	basepath := Flags.Basepath
	address := ""

	if Flags.HttpSock != "" {
		address = Flags.HttpSock
		stdout.Printf("Using %s as socket to listen.\n", address)
	} else {
		address = Flags.HttpHost + ":" + Flags.HttpPort
		stdout.Printf("Using %s as address to listen.\n", address)
	}

	stdout.Printf("Using %s as the base path.\n", basepath)

	mux := http.NewServeMux()
	if basepath == "/" {
		// If the basepath is set to the root path, only install the tusd handler
		// and do not show a greeting.
		mux.Handle("/", http.StripPrefix("/", handler))
	} else {
		// If a custom basepath is defined, we show a greeting at the root path...
		if Flags.ShowGreeting {
			mux.HandleFunc("/", DisplayGreeting)
		}

		// ... and register a route with and without the trailing slash, so we can
		// handle uploads for /files/ and /files, for example.
		basepathWithoutSlash := strings.TrimSuffix(basepath, "/")
		basepathWithSlash := basepathWithoutSlash + "/"

		mux.Handle(basepathWithSlash, http.StripPrefix(basepathWithSlash, handler))
		mux.Handle(basepathWithoutSlash, http.StripPrefix(basepathWithoutSlash, handler))
	}

	if Flags.ExposeMetrics {
		SetupMetrics(mux, handler)
		hooks.SetupHookMetrics()
	}

	if Flags.ExposePprof {
		SetupPprof(mux)
	}

	var listener net.Listener
	if Flags.HttpSock != "" {
		listener, err = NewUnixListener(address, Flags.ReadTimeout, Flags.ReadTimeout)
	} else {
		listener, err = NewListener(address, Flags.ReadTimeout, Flags.ReadTimeout)
	}

	if err != nil {
		stderr.Fatalf("Unable to create listener: %s", err)
	}

	protocol := "http"
	if Flags.TLSCertFile != "" && Flags.TLSKeyFile != "" {
		protocol = "https"
	}

	if Flags.HttpSock == "" {
		stdout.Printf("You can now upload files to: %s://%s%s", protocol, address, basepath)
	}

	server := &http.Server{
		Handler: mux,
	}

	shutdownComplete := setupSignalHandler(server, handler)

	if protocol == "http" {
		// Non-TLS mode
		err = server.Serve(listener)
	} else {
		// TLS mode
		err = serveTLS(server, listener)
	}

	// Note: http.Server.Serve and http.Server.ServeTLS (in serveTLS) always return a non-nil error code. So
	// we can assume from here that `err != nil`
	if err == http.ErrServerClosed {
		// ErrServerClosed means that http.Server.Shutdown was called due to an interruption signal.
		// We wait until the interruption procedure is complete or times out and then exit main.
		<-shutdownComplete
	} else {
		// Any other error is relayed to the user.
		stderr.Fatalf("Unable to serve: %s", err)
	}
}

func serveTLS(server *http.Server, listener net.Listener) error {
	switch Flags.TLSMode {
	case TLS13:
		server.TLSConfig = &tls.Config{MinVersion: tls.VersionTLS13}

	case TLS12:
		// Ciphersuite selection comes from
		// https://ssl-config.mozilla.org/#server=go&version=1.14.4&config=intermediate&guideline=5.6
		// 128-bit AES modes remain as TLSv1.3 is enabled in this mode, and TLSv1.3 compatibility requires an AES-128 ciphersuite.
		server.TLSConfig = &tls.Config{
			MinVersion:               tls.VersionTLS12,
			PreferServerCipherSuites: true,
			CipherSuites: []uint16{
				tls.TLS_ECDHE_ECDSA_WITH_AES_128_GCM_SHA256,
				tls.TLS_ECDHE_RSA_WITH_AES_128_GCM_SHA256,
				tls.TLS_ECDHE_ECDSA_WITH_AES_256_GCM_SHA384,
				tls.TLS_ECDHE_RSA_WITH_AES_256_GCM_SHA384,
				tls.TLS_ECDHE_ECDSA_WITH_CHACHA20_POLY1305,
				tls.TLS_ECDHE_RSA_WITH_CHACHA20_POLY1305,
			},
		}

	case TLS12STRONG:
		// Ciphersuite selection as above, but intersected with
		// https://github.com/denji/golang-tls#perfect-ssl-labs-score-with-go
		// TLSv1.3 is disabled as it requires an AES-128 ciphersuite.
		server.TLSConfig = &tls.Config{
			MinVersion:               tls.VersionTLS12,
			MaxVersion:               tls.VersionTLS12,
			PreferServerCipherSuites: true,
			CipherSuites: []uint16{
				tls.TLS_ECDHE_ECDSA_WITH_AES_256_GCM_SHA384,
				tls.TLS_ECDHE_RSA_WITH_AES_256_GCM_SHA384,
			},
		}

	default:
		stderr.Fatalf("Invalid TLS mode chosen. Recommended valid modes are tls13, tls12 (default), and tls12-strong")
	}

	// Disable HTTP/2; the default non-TLS mode doesn't support it
	server.TLSNextProto = make(map[string]func(*http.Server, *tls.Conn, http.Handler), 0)

<<<<<<< HEAD
	return server.ServeTLS(listener, Flags.TLSCertFile, Flags.TLSKeyFile)
}

func setupSignalHandler(server *http.Server, handler *tushandler.Handler) <-chan struct{} {
	shutdownComplete := make(chan struct{})

	// We read up to two signals, so use a capacity of 2 here to not miss any signal
	c := make(chan os.Signal, 2)

	// os.Interrupt is mapped to SIGINT on Unix and to the termination instructions on Windows.
	// On Unix we also listen to SIGTERM.
	signal.Notify(c, os.Interrupt, syscall.SIGTERM)

	// Signal to the handler that it should stop all long running requests if we shut down
	server.RegisterOnShutdown(handler.InterruptRequestHandling)

	go func() {
		// First interrupt signal
		<-c
		stdout.Println("Received interrupt signal. Shutting down tusd...")

		// Wait for second interrupt signal, while also shutting down the existing server
		go func() {
			<-c
			stdout.Println("Received second interrupt signal. Exiting immediately!")
			os.Exit(1)
		}()

		// Shutdown the server, but with a user-specified timeout
		ctx, cancel := context.WithTimeout(context.Background(), Flags.ShutdownTimeout)
		defer cancel()

		err := server.Shutdown(ctx)

		if err == nil {
			stdout.Println("Shutdown completed. Goodbye!")
		} else if errors.Is(err, context.DeadlineExceeded) {
			stderr.Println("Shutdown timeout exceeded. Exiting immediately!")
		} else {
			stderr.Printf("Failed to shutdown gracefully: %s\n", err)
		}

		// Make sure that the plugins exit properly.
		plugin.CleanupPlugins()

		close(shutdownComplete)
	}()

	return shutdownComplete
=======
	if err = server.ServeTLS(listener, Flags.TLSCertFile, Flags.TLSKeyFile); err != nil {
		stderr.Fatalf("Unable to serve: %s", err)
	}
}

func getCorsConfig() *handler.CorsConfig {
	config := handler.DefaultCorsConfig
	config.Disable = Flags.DisableCors
	config.AllowCredentials = Flags.CorsAllowCredentials
	config.MaxAge = Flags.CorsMaxAge

	var err error
	config.AllowOrigin, err = regexp.Compile(Flags.CorsAllowOrigin)
	if err != nil {
		stderr.Fatalf("Invalid regular expression for -cors-allow-origin flag: %s", err)
	}

	if Flags.CorsAllowHeaders != "" {
		config.AllowHeaders += ", " + Flags.CorsAllowHeaders
	}

	if Flags.CorsAllowMethods != "" {
		config.AllowMethods += ", " + Flags.CorsAllowMethods
	}

	if Flags.CorsExposeHeaders != "" {
		config.ExposeHeaders += ", " + Flags.CorsExposeHeaders
	}

	return &config
>>>>>>> a1e1fdfb
}<|MERGE_RESOLUTION|>--- conflicted
+++ resolved
@@ -6,12 +6,9 @@
 	"errors"
 	"net"
 	"net/http"
-<<<<<<< HEAD
 	"os"
 	"os/signal"
-=======
 	"regexp"
->>>>>>> a1e1fdfb
 	"strings"
 	"syscall"
 
@@ -199,7 +196,6 @@
 	// Disable HTTP/2; the default non-TLS mode doesn't support it
 	server.TLSNextProto = make(map[string]func(*http.Server, *tls.Conn, http.Handler), 0)
 
-<<<<<<< HEAD
 	return server.ServeTLS(listener, Flags.TLSCertFile, Flags.TLSKeyFile)
 }
 
@@ -249,14 +245,10 @@
 	}()
 
 	return shutdownComplete
-=======
-	if err = server.ServeTLS(listener, Flags.TLSCertFile, Flags.TLSKeyFile); err != nil {
-		stderr.Fatalf("Unable to serve: %s", err)
-	}
 }
 
-func getCorsConfig() *handler.CorsConfig {
-	config := handler.DefaultCorsConfig
+func getCorsConfig() *tushandler.CorsConfig {
+	config := tushandler.DefaultCorsConfig
 	config.Disable = Flags.DisableCors
 	config.AllowCredentials = Flags.CorsAllowCredentials
 	config.MaxAge = Flags.CorsMaxAge
@@ -280,5 +272,4 @@
 	}
 
 	return &config
->>>>>>> a1e1fdfb
 }