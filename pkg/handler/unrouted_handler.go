--- conflicted
+++ resolved
@@ -1744,7 +1744,6 @@
 	return nil
 }
 
-<<<<<<< HEAD
 func (handler *UnroutedHandler) handlePartialUploadComplete(ctx context.Context, info FileInfo) error {
 	if !info.IsPartial || info.FinalUploadID == "" {
 		return nil
@@ -1797,7 +1796,6 @@
 	finalInfo.Offset = finalInfo.Size
 	return finalUpload.UpdateInfo(ctx, finalInfo)
 }
-=======
 // loggingResponseWriter is a wrapper around http.ResponseWriter that logs the
 // final status code similar to UnroutedHandler.sendResp.
 type loggingResponseWriter struct {
@@ -1813,5 +1811,4 @@
 }
 
 // Unwrap provides access to the underlying http.ResponseWriter.
-func (w *loggingResponseWriter) Unwrap() http.ResponseWriter { return w.ResponseWriter }
->>>>>>> e20b174b
+func (w *loggingResponseWriter) Unwrap() http.ResponseWriter { return w.ResponseWriter }